--- conflicted
+++ resolved
@@ -14,12 +14,8 @@
 serde = { version = "1.0.101", optional = true }
 sp-std = { git = "https://github.com/paritytech/substrate", branch = "rococo-v1", default-features = false }
 sp-runtime = { git = "https://github.com/paritytech/substrate", branch = "rococo-v1", default-features = false }
-<<<<<<< HEAD
-substrate-fixed = { default-features = false, git = "https://github.com/encointer/substrate-fixed" }
-=======
 substrate-fixed = { default-features = false, git = "https://github.com/encointer/substrate-fixed"}
 frame-benchmarking = { git = "https://github.com/paritytech/substrate", branch = "rococo-v1", default-features = false, optional = true }
->>>>>>> 42b97b64
 
 [dev-dependencies]
 sp-io = { git = "https://github.com/paritytech/substrate", branch = "rococo-v1", default-features = false }
